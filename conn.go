--- conflicted
+++ resolved
@@ -1673,12 +1673,8 @@
 
 		buf = appendSync(buf)
 
-<<<<<<< HEAD
 		n, err := c.BaseConn.NetConn.Write(buf)
-=======
 		c.lastStmtSent = true
-		n, err := c.conn.Write(buf)
->>>>>>> c59c9cac
 		if err != nil && fatalWriteErr(n, err) {
 			c.die(err)
 			return "", err
